--- conflicted
+++ resolved
@@ -1,653 +1,619 @@
-from typing import Union, Optional, List
-
-import numpy as np
-import torch
-from torch import nn, Tensor
-
-import torch.nn.functional as F
-import torch.distributions as D
-from torch.distributions.transformed_distribution import TransformedDistribution
-
-# from torch.nn.common_types import *
-
-Activation = Union[str, nn.Module]
-
-
-def merge_belief_and_state(belief: Tensor, state: Tensor) -> Tensor:
-    """
-    Merge the belief and state into a single tensor.
-    """
-
-    return torch.cat([belief, state], dim=1)
-
-<<<<<<< HEAD
-def bottle(f, x_tuple: tuple # (belief, posterior_states)
-    ) -> Tensor: # shape: (belief[0].size(), belief[1].size(), *f().size()[1:])
-    """
-    Wraps the input tuple for a function to process a time x batch x features sequence in
-    batch x features (assumes one output)
-    """
-
-    x_sizes = tuple([x.size() for x in x_tuple])
-    y = f(
-        *[x[0].view(x[1][0] * x[1][1], *x[1][2:]) for x in zip(x_tuple, x_sizes)]
-    )
-    y_size = y.size()
-    output = y.view(x_sizes[0][0], x_sizes[0][1], *y_size[1:])
-
-    return output
-
-class TransitionModel(nn.Module):
-    """
-    Transition model for the MDP.
-    """
-
-    def __init__(
-        self,
-        belief_size: int,
-        state_size: int,
-        action_size: int,
-        hidden_size: int,
-        embedding_size: int,
-        activation_function: Optional[str]="relu",
-        min_std_dev: float=0.1,
-    ) -> None:
-        super(TransitionModel, self).__init__()
-=======
-# TODO
-# class TransitionModel(nn.Module):
-#     """
-#     Transition model.
-#     """
-#
-#     def __init__(self) -> None:
-#         super().__init__()
->>>>>>> 4cbc7c9d
-
-        # general attibutes
-        if isinstance(activation_function, str):
-            activation_function = getattr(F, activation_function)
-        self.min_std_dev = min_std_dev
-        # recurrent component
-        self.rnn = nn.GRUCell(belief_size, belief_size)
-        # model components
-        self.fc_embed_state_action = nn.Sequential(
-            nn.Linear(state_size + action_size, belief_size),
-            activation_function
-        )
-        self.fc_embed_belief_prior = nn.Sequential(
-            nn.Linear(belief_size, hidden_size),
-            activation_function
-        )
-        self.fc_state_prior = nn.Linear(hidden_size, 2 * state_size)
-        self.fc_embed_belief_posterior = nn.Sequential(
-            nn.Linear(belief_size + embedding_size, hidden_size),
-            activation_function
-        )
-        self.fc_state_posterior = nn.Linear(hidden_size, 2 * state_size)
-        self.modules = [
-            self.fc_embed_state_action,
-            self.fc_embed_belief_prior,
-            self.fc_state_prior,
-            self.fc_embed_belief_posterior,
-            self.fc_state_posterior,
-        ]
-    
-    def forward(
-        self,
-        prev_state: Tensor,
-        actions: Tensor,
-        prev_belief: Tensor,
-        observations: Optional[Tensor] = None,
-        nonterminals: Optional[Tensor] = None,
-    ) -> List[Tensor]:
-        """
-        Input: init_belief, init_state:  torch.Size([50, 200]) torch.Size([50, 30])
-        Output: beliefs, prior_states, prior_means, prior_std_devs, posterior_states,
-                posterior_means, posterior_std_devs
-                torch.Size([49, 50, 200]) torch.Size([49, 50, 30])
-                torch.Size([49, 50, 30]) torch.Size([49, 50, 30]) torch.Size([49, 50, 30])
-                torch.Size([49, 50, 30]) torch.Size([49, 50, 30])
-        """
-        # Create lists for hidden states
-        # (cannot use single tensor as buffer because autograd won't work with inplace writes)
-        T = actions.size(0) + 1
-        beliefs = [torch.empty(0)] * T
-        prior_states = [torch.empty(0)] * T
-        prior_means = [torch.empty(0)] * T
-        prior_std_devs = [torch.empty(0)] * T
-        posterior_states = [torch.empty(0)] * T
-        posterior_means = [torch.empty(0)] * T
-        posterior_std_devs = [torch.empty(0)] * T
-
-        beliefs[0], prior_states[0], posterior_states[0] = (
-            prev_belief,
-            prev_state,
-            prev_state,
-        )
-        # Loop over time sequence
-        for t in range(T - 1):
-            _state = (
-                prior_states[t] if observations is None else posterior_states[t]
-            )  # Select appropriate previous state
-            _state = (
-                _state if nonterminals is None else _state * nonterminals[t]
-            )  # Mask if previous transition was terminal
-            # Compute belief (deterministic hidden state)
-            hidden = self.fc_embed_state_action(
-                torch.cat([_state, actions[t]], dim=1)
-            )
-            
-            beliefs[t + 1] = self.rnn(hidden, beliefs[t])
-            # Compute state prior by applying transition dynamics
-            hidden = self.fc_embed_belief_prior(beliefs[t + 1])
-            prior_means[t + 1], _prior_std_dev = torch.chunk(
-                self.fc_state_prior(hidden), 2, dim=1
-            )
-            prior_std_devs[t + 1] = F.softplus(_prior_std_dev) + self.min_std_dev
-            prior_states[t + 1] = prior_means[t + 1] + prior_std_devs[
-                t + 1
-            ] * torch.randn_like(prior_means[t + 1])
-            if observations is not None:
-                # Compute state posterior by applying transition dynamics and using
-                # current observation
-                t_ = t - 1  # Use t_ to deal with different time indexing for observations
-                hidden = self.fc_embed_belief_posterior(
-                        torch.cat([beliefs[t + 1], observations[t_ + 1]], dim=1)
-                )
-                posterior_means[t + 1], _posterior_std_dev = torch.chunk(
-                    self.fc_state_posterior(hidden), 2, dim=1
-                )
-                posterior_std_devs[t + 1] = (
-                    F.softplus(_posterior_std_dev) + self.min_std_dev
-                )
-                posterior_states[t + 1] = posterior_means[t + 1] + posterior_std_devs[
-                    t + 1
-                ] * torch.randn_like(posterior_means[t + 1])
-        # Return new hidden states
-        hidden = [
-            torch.stack(beliefs[1:], dim=0),
-            torch.stack(prior_states[1:], dim=0),
-            torch.stack(prior_means[1:], dim=0),
-            torch.stack(prior_std_devs[1:], dim=0),
-        ]
-        if observations is not None:
-            hidden += [
-                torch.stack(posterior_states[1:], dim=0),
-                torch.stack(posterior_means[1:], dim=0),
-                torch.stack(posterior_std_devs[1:], dim=0),
-            ]
-        return hidden
-
-
-class ObservationModel(nn.Module):
-    """
-    Observation model.
-    """
-
-    def __init__(
-        self,
-        belief_size: int,
-        state_size: int,
-        embedding_size: int,
-        activation: Activation = "relu",
-    ) -> None:
-        super().__init__()
-
-        if isinstance(activation, str):
-            activation = getattr(F, activation)
-
-        self.embedding_size = embedding_size
-        self.linear = nn.Linear(belief_size + state_size, embedding_size)
-        self.deconvs = nn.Sequential(
-            # in_channels, out_channels, kernel_size, stride: _size_2_t = 1
-            nn.ConvTranspose2d(embedding_size, 128, 5, 2),
-            activation(),
-            nn.ConvTranspose2d(128, 64, 5, 2),
-            activation(),
-            nn.ConvTranspose2d(64, 32, 6, 2),
-            activation(),
-            nn.ConvTranspose2d(32, 3, 6, 2),
-        )
-
-    def forward(self, belief: Tensor, state: Tensor) -> Tensor:
-        """
-        Forward pass.
-        """
-
-        x = self.linear(merge_belief_and_state(belief, state))
-        x = x.view(-1, self.embedding_size, 1, 1)
-        return self.deconvs(x)
-
-
-class RewardModel(nn.Module):
-    """
-    Reward model.
-    """
-
-    def __init__(
-        self,
-        belief_size: int,
-        state_size: int,
-        hidden_size: int,
-        activation: Activation = "relu",
-    ) -> None:
-        super().__init__()
-
-        if isinstance(activation, str):
-            activation = getattr(F, activation)
-
-        self.model = nn.Sequential(
-            nn.Linear(belief_size + state_size, hidden_size),
-            activation(),
-            nn.Linear(hidden_size, hidden_size),
-            activation(),
-            nn.Linear(hidden_size, 1),
-        )
-
-    def forward(self, belief: Tensor, state: Tensor) -> Tensor:
-        """
-        Forward pass.
-        """
-
-        return self.model(merge_belief_and_state(belief, state)).squeeze(dim=1)
-
-
-class CriticModel(nn.Module):
-    """
-    Critic model.
-    """
-
-    def __init__(
-        self,
-        belief_size: int,
-        state_size: int, 
-        hidden_size: int,
-        activation_function: Optional[str]="relu"
-    ) -> None:
-        super().__init__()
-        if isinstance(activation_function, str):
-            activation_function = getattr(F, activation_function)
-        self.model = nn.Sequential(
-            nn.Linear(belief_size + state_size, hidden_size),
-            activation_function,
-            nn.Linear(hidden_size, hidden_size),
-            activation_function,
-            nn.Linear(hidden_size, hidden_size),
-            activation_function,
-            nn.Linear(hidden_size, 1)
-        )
-        
-    def forward(self, belief, state):
-        """
-        Forward pass.
-        Input: belief, state
-        """
-
-        return self.model(merge_belief_and_state(belief, state)).squeeze(dim=1)
-
-
-class ActorModel(nn.Module):
-    """
-    Actor model.
-    """
-
-    def __init__(
-        self,
-        belief_size: int,
-        state_size: int,
-        hidden_size: int,
-        action_size: int,
-        activation_function: str="elu",
-        min_std: float=1e-4,
-        init_std: float=5,
-        mean_scale: float=5,
-    ) -> None:
-        super().__init__()
-        if isinstance(activation_function):
-            activation_function = getattr(F, activation_function)
-        self.module = nn.Sequential(
-            nn.Linear(belief_size + state_size, hidden_size),
-            activation_function,
-            nn.Linear(hidden_size, hidden_size),
-            activation_function,
-            nn.Linear(hidden_size, hidden_size),
-            activation_function,
-            nn.Linear(hidden_size, hidden_size),
-            activation_function,
-            nn.Linear(hidden_size, 2 * action_size)
-        )
-
-        self._min_std = min_std
-        self._init_std = init_std
-        self._mean_scale = mean_scale
-
-    def forward(self, belief, state):
-        """
-        Forward pass.
-        Input: belief, state
-        """
-
-        raw_init_std = torch.log(torch.exp(self._init_std) - 1)
-
-        x = merge_belief_and_state(belief, state)
-        action = self.model(x).squeeze(dim=1)
-
-        action_mean, action_std_dev = torch.chunk(action, 2, dim=1)
-        action_mean = self._mean_scale * torch.tanh(action_mean / self._mean_scale)
-        action_std = F.softplus(action_std_dev + raw_init_std) + self._min_std
-        return action_mean, action_std
-
-    def get_action(self, belief, state, deterministic=False):
-        """
-        Get action.
-        """
-
-        action_mean, action_std = self.forward(belief, state)
-        dist = D.Normal(action_mean, action_std)
-        dist = TransformedDistribution(dist, TanhBijector())
-        dist = torch.distributions.Independent(dist, 1)
-        dist = SampleDist(dist)
-
-        if deterministic:
-            return dist.mode()
-
-        return dist.rsample()
-
-class CnnImageEncoder(nn.Module):
-    """
-    CNN image encoder.
-    """
-
-    def __init__(self, embedding_size: int, activation: Activation = "relu") -> None:
-        super().__init__()
-
-        if isinstance(activation, str):
-            activation = getattr(F, activation)
-
-        self.model = nn.Sequential(
-            # in_channels, out_channels, kernel_size, stride
-            nn.Conv2d(3, 32, 4, 2),
-            activation(),
-            nn.Conv2d(32, 64, 4, 2),
-            activation(),
-            nn.Conv2d(64, 128, 4, 2),
-            activation(),
-            nn.Conv2d(128, 256, 4, 2),  # (B, 3, H, W) ->  (B, 256, H/16, W/16)
-            activation(),
-            nn.Flatten(),
-            nn.Identity()
-            if embedding_size == 1024
-            else nn.Linear(1024, embedding_size),
-        )
-
-    def forward(self, observation: Tensor) -> Tensor:
-        """
-        Forward pass.
-        """
-
-        return self.model(observation)
-
-
-class LinearCombination(nn.Module):
-    """
-    Linear combination of two inputs.
-    """
-
-    def __init__(self, in1_size: int, in2_size: int, out_size: int):
-        super().__init__()
-        self.in1_linear = nn.Linear(in1_size, out_size)
-        self.in2_linear = nn.Linear(in2_size, out_size, bias=False)
-
-    def forward(self, in1, in2):
-        """
-        Forward pass.
-        """
-
-        return self.in1_linear(in1) + self.in1_linear(in2)
-
-# "atanh", "TanhBijector" and "SampleDist" are from the following repo
-# https://github.com/juliusfrost/dreamer-pytorch
-def atanh(x):
-    """
-    Inverse hyperbolic tangent.
-    """
-
-    return 0.5 * torch.log((1 + x) / (1 - x))
-
-
-class TanhBijector(torch.distributions.Transform):
-    """
-    Bijector for the tanh function.
-    """
-
-    def __init__(self):
-        super().__init__()
-        self.bijective = True
-        self.domain = torch.distributions.constraints.real
-        self.codomain = torch.distributions.constraints.interval(-1.0, 1.0)
-
-    @property
-    def sign(self):
-        """
-        Sign of the bijector.
-        """
-        return 1.0
-
-    def _call(self, x):
-        """
-        Forward pass.
-        Input: x
-        """
-
-        return torch.tanh(x)
-
-    def _inverse(self, y: torch.Tensor):
-        """
-        Inverse pass.
-        Input: y
-        """
-
-        y = torch.where(
-            (torch.abs(y) <= 1.0), torch.clamp(y, -0.99999997, 0.99999997), y
-        )
-        y = atanh(y)
-        return y
-
-    def log_abs_det_jacobian(self, x, y):
-        """
-        Log of the absolute determinant of the Jacobian.
-        """
-
-        return 2.0 * (np.log(2) - x - F.softplus(-2.0 * x))
-
-class SampleDist:
-    """
-    Sample from a distribution.
-    """
-
-    def __init__(self, dist, samples=100):
-        self._dist = dist
-        self._samples = samples
-
-    @property
-    def name(self):
-        """
-        Name of the distribution.
-        """
-
-        return "SampleDist"
-
-    def __getattr__(self, name):
-        """
-        Get an attribute.
-        """
-
-        return getattr(self._dist, name)
-
-    def mean(self):
-        """
-        Mean of the distribution.
-        """
-        # TODO: need to be defined. Is dist here supposed to be _dist?
-        sample = self._dist.rsample()
-        return torch.mean(sample, 0)
-
-    def mode(self):
-        """
-        Mode of the distribution.
-        """
-
-        dist = self._dist.expand((self._samples, *self._dist.batch_shape))
-        sample = dist.rsample()
-        logprob = dist.log_prob(sample)
-        batch_size = sample.size(1)
-        feature_size = sample.size(2)
-        indices = (
-            torch.argmax(logprob, dim=0)
-            .reshape(1, batch_size, 1)
-            .expand(1, batch_size, feature_size)
-        )
-        return torch.gather(sample, 0, indices).squeeze(0)
-
-    def entropy(self):
-        """
-        Entropy of the distribution.
-        """
-
-        dist = self._dist.expand((self._samples, *self._dist.batch_shape))
-        sample = dist.rsample()
-        logprob = dist.log_prob(sample)
-        return -torch.mean(logprob, 0)
-
-    def sample(self):
-        """
-        Sample from the distribution.
-        """
-
-        return self._dist.sample()
-
-
-def activation_(x, layer_norm=False):
-    """
-    Activation function.
-    """
-
-    norm = nn.LayerNorm if layer_norm else nn.Identity()
-    return F.elu(norm(x))
-
-
-def diag_normal(x: Tensor, min_std=0.1, max_std=2.0):
-    """
-    Diagonal normal distribution.
-    """
-
-    mean, std = x.chunk(2, -1)
-    std = max_std * torch.sigmoid(std) + min_std
-    return D.independent.Independent(D.normal.Normal(mean, std), 1)
-
-
-# TODO Use Importance Weighted VAE to improve performance.
-class RSSM(nn.Module):
-    """
-    RSSM.
-    """
-
-    def __init__(
-        self,
-        embedding_size: int,
-        action_size: int,
-        deterministic_size: int,
-        stochastic_size: int,
-        hidden_size: int,
-        rnn_layers: int,
-    ):
-        super().__init__()
-        self.rnn = nn.GRU(
-            input_size=hidden_size,
-            hidden_size=deterministic_size,
-            num_layers=rnn_layers,
-        )
-
-        self.za_combination = LinearCombination(
-            stochastic_size, action_size, hidden_size
-        )
-
-        self.prior_h = nn.Linear(deterministic_size, hidden_size)
-        self.prior_out = nn.Linear(hidden_size, stochastic_size * 2)
-
-        self.he_combination = LinearCombination(
-            deterministic_size, embedding_size, hidden_size
-        )
-        self.posterior_parameters = nn.Linear(hidden_size, stochastic_size * 2)
-
-    def prior(self, h):
-        """
-        Prior.
-        """
-
-        return self.prior_out(activation_(self.prior_h(h)))
-
-    def forward(
-        self,
-        embedded: Tensor,  # (T, B, embedding_size)
-        action: Tensor,  # (T, B, action_size)
-        # reset: Tensor,  # (T, B)
-        z_in: Tensor,  # (T, B, stochastic_size)
-        h_in: Tensor,  # (T, B, deterministic_size)
-    ):
-        """
-        Forward pass.
-        """
-
-        priors = []
-        posts = []
-        states_h = []
-        samples = []
-        T = action.shape[0]
-        for _ in range(T):
-            za = activation_(self.za_combination(z_in, action))
-            h_out = self.rnn(za, h_in)
-            he = activation_(self.he_combination(h_out, embedded))
-            posterior_parameters = self.posterior_parameters(he)
-            posterior_distribution = diag_normal(posterior_parameters)
-            sample = posterior_distribution.rsample().reshape(action.shape[0], -1)
-
-            # record step
-            posts.append(posterior_parameters)
-            samples.append(sample)
-            states_h.append(h_out)
-
-            # update states for next step
-            h_in = h_out
-            z_in = sample
-
-        posts = torch.stack(posts)  # (T,B,2S)
-        states_h = torch.stack(states_h)  # (T,B,D)
-        samples = torch.stack(samples)  # (T,B,S)
-        priors = self.pri  # (T,B,2S)
-
-<<<<<<< HEAD
-        return (priors, posts, samples, states_h)
-=======
-        return priors, posts, samples, states_h
-
-# TODO
-# class Dreamer(nn.Module):
-#     """
-#     Dreamer.
-#     """
-#
-#     def __init__(self):
-#         super().__init__()
-#
-#
-# class Planet(nn.Module):
-#     """
-#     Planet.
-#     """
-#
-#     def __init__(self):
-#         super().__init__()
-
->>>>>>> 4cbc7c9d
+from typing import Union, Optional, List
+
+import numpy as np
+import torch
+from torch import nn, Tensor
+
+import torch.nn.functional as F
+import torch.distributions as D
+from torch.distributions.transformed_distribution import TransformedDistribution
+
+# from torch.nn.common_types import *
+
+Activation = Union[str, nn.Module]
+
+
+def merge_belief_and_state(belief: Tensor, state: Tensor) -> Tensor:
+    """
+    Merge the belief and state into a single tensor.
+    """
+
+    return torch.cat([belief, state], dim=1)
+
+def bottle(f, x_tuple: tuple # (belief, posterior_states)
+    ) -> Tensor: # shape: (belief[0].size(), belief[1].size(), *f().size()[1:])
+    """
+    Wraps the input tuple for a function to process a time x batch x features sequence in
+    batch x features (assumes one output)
+    """
+
+    x_sizes = tuple([x.size() for x in x_tuple])
+    y = f(
+        *[x[0].view(x[1][0] * x[1][1], *x[1][2:]) for x in zip(x_tuple, x_sizes)]
+    )
+    y_size = y.size()
+    output = y.view(x_sizes[0][0], x_sizes[0][1], *y_size[1:])
+
+    return output
+
+class TransitionModel(nn.Module):
+    """
+    Transition model for the MDP.
+    """
+
+    def __init__(
+        self,
+        belief_size: int,
+        state_size: int,
+        action_size: int,
+        hidden_size: int,
+        embedding_size: int,
+        activation_function: Optional[str]="relu",
+        min_std_dev: float=0.1,
+    ) -> None:
+        super(TransitionModel, self).__init__()
+
+        # general attibutes
+        if isinstance(activation_function, str):
+            activation_function = getattr(F, activation_function)
+        self.min_std_dev = min_std_dev
+        # recurrent component
+        self.rnn = nn.GRUCell(belief_size, belief_size)
+        # model components
+        self.fc_embed_state_action = nn.Sequential(
+            nn.Linear(state_size + action_size, belief_size),
+            activation_function
+        )
+        self.fc_embed_belief_prior = nn.Sequential(
+            nn.Linear(belief_size, hidden_size),
+            activation_function
+        )
+        self.fc_state_prior = nn.Linear(hidden_size, 2 * state_size)
+        self.fc_embed_belief_posterior = nn.Sequential(
+            nn.Linear(belief_size + embedding_size, hidden_size),
+            activation_function
+        )
+        self.fc_state_posterior = nn.Linear(hidden_size, 2 * state_size)
+        self.modules = [
+            self.fc_embed_state_action,
+            self.fc_embed_belief_prior,
+            self.fc_state_prior,
+            self.fc_embed_belief_posterior,
+            self.fc_state_posterior,
+        ]
+    
+    def forward(
+        self,
+        prev_state: Tensor,
+        actions: Tensor,
+        prev_belief: Tensor,
+        observations: Optional[Tensor] = None,
+        nonterminals: Optional[Tensor] = None,
+    ) -> List[Tensor]:
+        """
+        Input: init_belief, init_state:  torch.Size([50, 200]) torch.Size([50, 30])
+        Output: beliefs, prior_states, prior_means, prior_std_devs, posterior_states,
+                posterior_means, posterior_std_devs
+                torch.Size([49, 50, 200]) torch.Size([49, 50, 30])
+                torch.Size([49, 50, 30]) torch.Size([49, 50, 30]) torch.Size([49, 50, 30])
+                torch.Size([49, 50, 30]) torch.Size([49, 50, 30])
+        """
+        # Create lists for hidden states
+        # (cannot use single tensor as buffer because autograd won't work with inplace writes)
+        T = actions.size(0) + 1
+        beliefs = [torch.empty(0)] * T
+        prior_states = [torch.empty(0)] * T
+        prior_means = [torch.empty(0)] * T
+        prior_std_devs = [torch.empty(0)] * T
+        posterior_states = [torch.empty(0)] * T
+        posterior_means = [torch.empty(0)] * T
+        posterior_std_devs = [torch.empty(0)] * T
+
+        beliefs[0], prior_states[0], posterior_states[0] = (
+            prev_belief,
+            prev_state,
+            prev_state,
+        )
+        # Loop over time sequence
+        for t in range(T - 1):
+            _state = (
+                prior_states[t] if observations is None else posterior_states[t]
+            )  # Select appropriate previous state
+            _state = (
+                _state if nonterminals is None else _state * nonterminals[t]
+            )  # Mask if previous transition was terminal
+            # Compute belief (deterministic hidden state)
+            hidden = self.fc_embed_state_action(
+                torch.cat([_state, actions[t]], dim=1)
+            )
+            
+            beliefs[t + 1] = self.rnn(hidden, beliefs[t])
+            # Compute state prior by applying transition dynamics
+            hidden = self.fc_embed_belief_prior(beliefs[t + 1])
+            prior_means[t + 1], _prior_std_dev = torch.chunk(
+                self.fc_state_prior(hidden), 2, dim=1
+            )
+            prior_std_devs[t + 1] = F.softplus(_prior_std_dev) + self.min_std_dev
+            prior_states[t + 1] = prior_means[t + 1] + prior_std_devs[
+                t + 1
+            ] * torch.randn_like(prior_means[t + 1])
+            if observations is not None:
+                # Compute state posterior by applying transition dynamics and using
+                # current observation
+                t_ = t - 1  # Use t_ to deal with different time indexing for observations
+                hidden = self.fc_embed_belief_posterior(
+                        torch.cat([beliefs[t + 1], observations[t_ + 1]], dim=1)
+                )
+                posterior_means[t + 1], _posterior_std_dev = torch.chunk(
+                    self.fc_state_posterior(hidden), 2, dim=1
+                )
+                posterior_std_devs[t + 1] = (
+                    F.softplus(_posterior_std_dev) + self.min_std_dev
+                )
+                posterior_states[t + 1] = posterior_means[t + 1] + posterior_std_devs[
+                    t + 1
+                ] * torch.randn_like(posterior_means[t + 1])
+        # Return new hidden states
+        hidden = [
+            torch.stack(beliefs[1:], dim=0),
+            torch.stack(prior_states[1:], dim=0),
+            torch.stack(prior_means[1:], dim=0),
+            torch.stack(prior_std_devs[1:], dim=0),
+        ]
+        if observations is not None:
+            hidden += [
+                torch.stack(posterior_states[1:], dim=0),
+                torch.stack(posterior_means[1:], dim=0),
+                torch.stack(posterior_std_devs[1:], dim=0),
+            ]
+        return hidden
+
+
+class ObservationModel(nn.Module):
+    """
+    Observation model.
+    """
+
+    def __init__(
+        self,
+        belief_size: int,
+        state_size: int,
+        embedding_size: int,
+        activation: Activation = "relu",
+    ) -> None:
+        super().__init__()
+
+        if isinstance(activation, str):
+            activation = getattr(F, activation)
+
+        self.embedding_size = embedding_size
+        self.linear = nn.Linear(belief_size + state_size, embedding_size)
+        self.deconvs = nn.Sequential(
+            # in_channels, out_channels, kernel_size, stride: _size_2_t = 1
+            nn.ConvTranspose2d(embedding_size, 128, 5, 2),
+            activation(),
+            nn.ConvTranspose2d(128, 64, 5, 2),
+            activation(),
+            nn.ConvTranspose2d(64, 32, 6, 2),
+            activation(),
+            nn.ConvTranspose2d(32, 3, 6, 2),
+        )
+
+    def forward(self, belief: Tensor, state: Tensor) -> Tensor:
+        """
+        Forward pass.
+        """
+
+        x = self.linear(merge_belief_and_state(belief, state))
+        x = x.view(-1, self.embedding_size, 1, 1)
+        return self.deconvs(x)
+
+
+class RewardModel(nn.Module):
+    """
+    Reward model.
+    """
+
+    def __init__(
+        self,
+        belief_size: int,
+        state_size: int,
+        hidden_size: int,
+        activation: Activation = "relu",
+    ) -> None:
+        super().__init__()
+
+        if isinstance(activation, str):
+            activation = getattr(F, activation)
+
+        self.model = nn.Sequential(
+            nn.Linear(belief_size + state_size, hidden_size),
+            activation(),
+            nn.Linear(hidden_size, hidden_size),
+            activation(),
+            nn.Linear(hidden_size, 1),
+        )
+
+    def forward(self, belief: Tensor, state: Tensor) -> Tensor:
+        """
+        Forward pass.
+        """
+
+        return self.model(merge_belief_and_state(belief, state)).squeeze(dim=1)
+
+
+class CriticModel(nn.Module):
+    """
+    Critic model.
+    """
+
+    def __init__(
+        self,
+        belief_size: int,
+        state_size: int, 
+        hidden_size: int,
+        activation_function: Optional[str]="relu"
+    ) -> None:
+        super().__init__()
+        if isinstance(activation_function, str):
+            activation_function = getattr(F, activation_function)
+        self.model = nn.Sequential(
+            nn.Linear(belief_size + state_size, hidden_size),
+            activation_function,
+            nn.Linear(hidden_size, hidden_size),
+            activation_function,
+            nn.Linear(hidden_size, hidden_size),
+            activation_function,
+            nn.Linear(hidden_size, 1)
+        )
+        
+    def forward(self, belief, state):
+        """
+        Forward pass.
+        Input: belief, state
+        """
+
+        return self.model(merge_belief_and_state(belief, state)).squeeze(dim=1)
+
+
+class ActorModel(nn.Module):
+    """
+    Actor model.
+    """
+
+    def __init__(
+        self,
+        belief_size: int,
+        state_size: int,
+        hidden_size: int,
+        action_size: int,
+        activation_function: str="elu",
+        min_std: float=1e-4,
+        init_std: float=5,
+        mean_scale: float=5,
+    ) -> None:
+        super().__init__()
+        if isinstance(activation_function):
+            activation_function = getattr(F, activation_function)
+        self.module = nn.Sequential(
+            nn.Linear(belief_size + state_size, hidden_size),
+            activation_function,
+            nn.Linear(hidden_size, hidden_size),
+            activation_function,
+            nn.Linear(hidden_size, hidden_size),
+            activation_function,
+            nn.Linear(hidden_size, hidden_size),
+            activation_function,
+            nn.Linear(hidden_size, 2 * action_size)
+        )
+
+        self._min_std = min_std
+        self._init_std = init_std
+        self._mean_scale = mean_scale
+
+    def forward(self, belief, state):
+        """
+        Forward pass.
+        Input: belief, state
+        """
+
+        raw_init_std = torch.log(torch.exp(self._init_std) - 1)
+
+        x = merge_belief_and_state(belief, state)
+        action = self.model(x).squeeze(dim=1)
+
+        action_mean, action_std_dev = torch.chunk(action, 2, dim=1)
+        action_mean = self._mean_scale * torch.tanh(action_mean / self._mean_scale)
+        action_std = F.softplus(action_std_dev + raw_init_std) + self._min_std
+        return action_mean, action_std
+
+    def get_action(self, belief, state, deterministic=False):
+        """
+        Get action.
+        """
+
+        action_mean, action_std = self.forward(belief, state)
+        dist = D.Normal(action_mean, action_std)
+        dist = TransformedDistribution(dist, TanhBijector())
+        dist = torch.distributions.Independent(dist, 1)
+        dist = SampleDist(dist)
+
+        if deterministic:
+            return dist.mode()
+
+        return dist.rsample()
+
+class CnnImageEncoder(nn.Module):
+    """
+    CNN image encoder.
+    """
+
+    def __init__(self, embedding_size: int, activation: Activation = "relu") -> None:
+        super().__init__()
+
+        if isinstance(activation, str):
+            activation = getattr(F, activation)
+
+        self.model = nn.Sequential(
+            # in_channels, out_channels, kernel_size, stride
+            nn.Conv2d(3, 32, 4, 2),
+            activation(),
+            nn.Conv2d(32, 64, 4, 2),
+            activation(),
+            nn.Conv2d(64, 128, 4, 2),
+            activation(),
+            nn.Conv2d(128, 256, 4, 2),  # (B, 3, H, W) ->  (B, 256, H/16, W/16)
+            activation(),
+            nn.Flatten(),
+            nn.Identity()
+            if embedding_size == 1024
+            else nn.Linear(1024, embedding_size),
+        )
+
+    def forward(self, observation: Tensor) -> Tensor:
+        """
+        Forward pass.
+        """
+
+        return self.model(observation)
+
+
+class LinearCombination(nn.Module):
+    """
+    Linear combination of two inputs.
+    """
+
+    def __init__(self, in1_size: int, in2_size: int, out_size: int):
+        super().__init__()
+        self.in1_linear = nn.Linear(in1_size, out_size)
+        self.in2_linear = nn.Linear(in2_size, out_size, bias=False)
+
+    def forward(self, in1, in2):
+        """
+        Forward pass.
+        """
+
+        return self.in1_linear(in1) + self.in1_linear(in2)
+
+# "atanh", "TanhBijector" and "SampleDist" are from the following repo
+# https://github.com/juliusfrost/dreamer-pytorch
+def atanh(x):
+    """
+    Inverse hyperbolic tangent.
+    """
+
+    return 0.5 * torch.log((1 + x) / (1 - x))
+
+
+class TanhBijector(torch.distributions.Transform):
+    """
+    Bijector for the tanh function.
+    """
+
+    def __init__(self):
+        super().__init__()
+        self.bijective = True
+        self.domain = torch.distributions.constraints.real
+        self.codomain = torch.distributions.constraints.interval(-1.0, 1.0)
+
+    @property
+    def sign(self):
+        """
+        Sign of the bijector.
+        """
+        return 1.0
+
+    def _call(self, x):
+        """
+        Forward pass.
+        Input: x
+        """
+
+        return torch.tanh(x)
+
+    def _inverse(self, y: torch.Tensor):
+        """
+        Inverse pass.
+        Input: y
+        """
+
+        y = torch.where(
+            (torch.abs(y) <= 1.0), torch.clamp(y, -0.99999997, 0.99999997), y
+        )
+        y = atanh(y)
+        return y
+
+    def log_abs_det_jacobian(self, x, y):
+        """
+        Log of the absolute determinant of the Jacobian.
+        """
+
+        return 2.0 * (np.log(2) - x - F.softplus(-2.0 * x))
+
+class SampleDist:
+    """
+    Sample from a distribution.
+    """
+
+    def __init__(self, dist, samples=100):
+        self._dist = dist
+        self._samples = samples
+
+    @property
+    def name(self):
+        """
+        Name of the distribution.
+        """
+
+        return "SampleDist"
+
+    def __getattr__(self, name):
+        """
+        Get an attribute.
+        """
+
+        return getattr(self._dist, name)
+
+    def mean(self):
+        """
+        Mean of the distribution.
+        """
+        # TODO: need to be defined. Is dist here supposed to be _dist?
+        sample = self._dist.rsample()
+        return torch.mean(sample, 0)
+
+    def mode(self):
+        """
+        Mode of the distribution.
+        """
+
+        dist = self._dist.expand((self._samples, *self._dist.batch_shape))
+        sample = dist.rsample()
+        logprob = dist.log_prob(sample)
+        batch_size = sample.size(1)
+        feature_size = sample.size(2)
+        indices = (
+            torch.argmax(logprob, dim=0)
+            .reshape(1, batch_size, 1)
+            .expand(1, batch_size, feature_size)
+        )
+        return torch.gather(sample, 0, indices).squeeze(0)
+
+    def entropy(self):
+        """
+        Entropy of the distribution.
+        """
+
+        dist = self._dist.expand((self._samples, *self._dist.batch_shape))
+        sample = dist.rsample()
+        logprob = dist.log_prob(sample)
+        return -torch.mean(logprob, 0)
+
+    def sample(self):
+        """
+        Sample from the distribution.
+        """
+
+        return self._dist.sample()
+
+
+def activation_(x, layer_norm=False):
+    """
+    Activation function.
+    """
+
+    norm = nn.LayerNorm if layer_norm else nn.Identity()
+    return F.elu(norm(x))
+
+
+def diag_normal(x: Tensor, min_std=0.1, max_std=2.0):
+    """
+    Diagonal normal distribution.
+    """
+
+    mean, std = x.chunk(2, -1)
+    std = max_std * torch.sigmoid(std) + min_std
+    return D.independent.Independent(D.normal.Normal(mean, std), 1)
+
+
+# TODO Use Importance Weighted VAE to improve performance.
+class RSSM(nn.Module):
+    """
+    RSSM.
+    """
+
+    def __init__(
+        self,
+        embedding_size: int,
+        action_size: int,
+        deterministic_size: int,
+        stochastic_size: int,
+        hidden_size: int,
+        rnn_layers: int,
+    ):
+        super().__init__()
+        self.rnn = nn.GRU(
+            input_size=hidden_size,
+            hidden_size=deterministic_size,
+            num_layers=rnn_layers,
+        )
+
+        self.za_combination = LinearCombination(
+            stochastic_size, action_size, hidden_size
+        )
+
+        self.prior_h = nn.Linear(deterministic_size, hidden_size)
+        self.prior_out = nn.Linear(hidden_size, stochastic_size * 2)
+
+        self.he_combination = LinearCombination(
+            deterministic_size, embedding_size, hidden_size
+        )
+        self.posterior_parameters = nn.Linear(hidden_size, stochastic_size * 2)
+
+    def prior(self, h):
+        """
+        Prior.
+        """
+
+        return self.prior_out(activation_(self.prior_h(h)))
+
+    def forward(
+        self,
+        embedded: Tensor,  # (T, B, embedding_size)
+        action: Tensor,  # (T, B, action_size)
+        # reset: Tensor,  # (T, B)
+        z_in: Tensor,  # (T, B, stochastic_size)
+        h_in: Tensor,  # (T, B, deterministic_size)
+    ):
+        """
+        Forward pass.
+        """
+
+        priors = []
+        posts = []
+        states_h = []
+        samples = []
+        T = action.shape[0]
+        for _ in range(T):
+            za = activation_(self.za_combination(z_in, action))
+            h_out = self.rnn(za, h_in)
+            he = activation_(self.he_combination(h_out, embedded))
+            posterior_parameters = self.posterior_parameters(he)
+            posterior_distribution = diag_normal(posterior_parameters)
+            sample = posterior_distribution.rsample().reshape(action.shape[0], -1)
+
+            # record step
+            posts.append(posterior_parameters)
+            samples.append(sample)
+            states_h.append(h_out)
+
+            # update states for next step
+            h_in = h_out
+            z_in = sample
+
+        posts = torch.stack(posts)  # (T,B,2S)
+        states_h = torch.stack(states_h)  # (T,B,D)
+        samples = torch.stack(samples)  # (T,B,S)
+        priors = self.pri  # (T,B,2S)
+
+        return priors, posts, samples, states_h